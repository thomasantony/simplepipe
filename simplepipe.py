"""
Created on 24 July 2016
@author: Thomas Antony
"""
import copy
import inspect
import functools
import collections

<<<<<<< HEAD
__version__ = '0.0.4.1'
=======
__version__ = '0.0.5'
>>>>>>> 80bfe29e

def validate_task(original_task):
    """
    Validates task and adds default values for missing options using the
    following steps.

    1. If there is no input list specified or if it is None, the input spec is
       assumed to be ['*'].

    2. If there are not outputs specified, or if the output spec is None or an
       empty list, the output spec is assumed to be ['*'].

    3. If the input or output spec is not iterable, they are converted into
       single element tuples. If they are any iterable, they are converted into
       tuples.

    4. The task['fn'] option must be callable.

    5. If number of outputs is more than one, task['fn'] must be a generator
       function.

    6. Generator functions are not supported for output spec of '*'.

    Returns new task with updated options
    """
    task = original_task._asdict()
    # Default values for inputs and outputs
    if 'inputs' not in task or task['inputs'] is None:
        task['inputs'] = ['*']

    # Outputs list cannot be empty
    if ('outputs' not in task or
       task['outputs'] is None or
       len(task['outputs']) == 0):
        task['outputs'] = ['*']

    # Convert to tuples (even for single values)
    if not hasattr(task['inputs'], '__iter__') or isinstance(task['inputs'], str):
        task['inputs'] = (task['inputs'],)
    else:
        task['inputs'] = tuple(task['inputs'])

    if not hasattr(task['outputs'], '__iter__') or isinstance(task['outputs'], str):
        task['outputs'] = (task['outputs'],)
    else:
        task['outputs'] = tuple(task['outputs'])

    if not callable(task['fn']):
        raise TypeError('Task function must be a callable object')

    if (len(task['outputs']) > 1 and
       not inspect.isgeneratorfunction(task['fn'])):
        raise TypeError('Multiple outputs are only supported with \
                        generator functions')

    if inspect.isgeneratorfunction(task['fn']):
        if task['outputs'][0] == '*':
            raise TypeError('Generator functions cannot be used for tasks with \
                             output specification "*"')
    return Task(**task)


def input_parser(key, data):
    """Used to pass in full workspace if an input is defined as '*'"""
    if key == '*':
        return copy.copy(data)
    else:
        return data[key]

def run_task(task, workspace):
    """
    Runs the task and updates the workspace with results.

    task : dict describing task

    Examples:
    {'task': task_func, 'inputs': ['a', 'b'], 'outputs': 'c'}
    {'task': task_func, 'inputs': '*', 'outputs': '*'}
    {'task': task_func, 'inputs': ['*','a'], 'outputs': 'b'}

    Returns a new workspace with results
    """
    data = copy.copy(workspace)

    task = validate_task(task)

    # Prepare input to task
    inputs = [input_parser(key, data) for key in task.inputs]

    if inspect.isgeneratorfunction(task.fn):
        # Multiple output task
        # Assuming number of outputs are equal to number of return values
        data.update(zip(task.outputs, task.fn(*inputs)))
    else:
        # Single output task
        results = task.fn(*inputs)
        if task.outputs[0] != '*':
            results = {task.outputs[0]: results}
        elif not isinstance(results, dict):
            raise TypeError('Result should be a dict for output type *')
        data.update(results)

    return data

Task = collections.namedtuple('Task', ['fn', 'inputs', 'outputs'])

class Workflow(object):
    def __init__(self, task_list=None, description='simplepipe Workflow'):
        if task_list is None:
            self.tasks = []
        else:
            self.tasks = task_list
        self.hooks = {}
        self.__doc__ = description

    def add_task(self, fn, inputs=None, outputs=None):
        """
        Adds a task to the workflow.

        Returns self to facilitate chaining method calls
        """
        # self.tasks.append({'task': task, 'inputs': inputs, 'outputs': outputs})
        self.tasks.append(Task(fn, inputs, outputs))
        return self

    def add_hook_point(self, name):
        """
        Creates a point in the workflow where hook functions can be added.

        Implemented as a special type of task that takes full workspace as its
        input and returns a modified workspace
        """

        self.tasks.append(Task(fn=functools.partial(self.run_hook, name),
                           inputs='*',
                           outputs='*'))
        return self

    def add_hook(self, name, function):
        """
        Adds a function to be called for hook of a given name.

        The function gets entire workspace as input and
        does not return anything.

        Example:
        def hook_fcn(workspace):
            pass
        """
        if not callable(function):
            return ValueError('Hook function should be callable')
        if name not in self.hooks:
            self.hooks[name] = []
        self.hooks[name].append(function)
        return self

    def run_hook(self, name, workspace):
        """Runs all hooks added under the give name."""
        if name not in self.hooks:
            raise KeyError('Hook '+name+' not found')

        data = copy.copy(workspace)
        for hook_listener in self.hooks[name]:
            # Hook functions may mutate the data and returns nothing
            hook_listener(data)
        return data

    def __call__(self, workspace={}):
        """
        Executes all the queued tasks in order and returns
        new workspace with results
        """
        result = workspace
        for task in self.tasks:
            result = run_task(task, result)
        return result

    def __repr__(self):
        return '<%s with %d tasks>' \
                % (self.__class__.__name__, len(self.tasks))<|MERGE_RESOLUTION|>--- conflicted
+++ resolved
@@ -7,11 +7,7 @@
 import functools
 import collections
 
-<<<<<<< HEAD
-__version__ = '0.0.4.1'
-=======
 __version__ = '0.0.5'
->>>>>>> 80bfe29e
 
 def validate_task(original_task):
     """
